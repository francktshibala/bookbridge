--- conflicted
+++ resolved
@@ -1,255 +1,3 @@
-<<<<<<< HEAD
-'use client';
-
-import React from 'react';
-import Link from 'next/link';
-import { useRouter, usePathname } from 'next/navigation';
-import { createClient } from '@/lib/supabase/client';
-import { useState } from 'react';
-import { SubscriptionStatus } from '@/components/SubscriptionStatus';
-import { useAuth } from '@/components/SimpleAuthProvider';
-
-export default function Navigation() {
-  const router = useRouter();
-  const pathname = usePathname();
-  const { user } = useAuth();
-  const [isUserMenuOpen, setIsUserMenuOpen] = useState(false);
-  const supabase = createClient();
-
-  const handleSignOut = async () => {
-    await supabase.auth.signOut();
-    router.push('/');
-  };
-
-  const navLinks = user ? [
-    { href: '/', label: 'Home' },
-    { href: '/library', label: 'Library' },
-    { href: '/upload', label: 'Upload Book' },
-    { href: '/settings', label: 'Settings' },
-  ] : [];
-
-  return (
-    <nav style={{ 
-      backgroundColor: '#1a1a2e', 
-      borderBottom: '1px solid rgba(102, 126, 234, 0.2)', 
-      color: '#ffffff',
-      position: 'sticky',
-      top: 0,
-      zIndex: 50,
-      boxShadow: '0 4px 20px rgba(0, 0, 0, 0.3), 0 0 0 1px rgba(102, 126, 234, 0.1)'
-    }}>
-      <div className="w-full mx-auto px-4 sm:px-6 lg:px-8" style={{ maxWidth: 'none' }}>
-        <div className="flex justify-between items-center h-16" style={{ width: '100%' }}>
-          {/* Left side - Logo and Navigation always together */}
-          <div className="flex items-center space-x-6" style={{ alignItems: 'center', height: '100%' }}>
-            <Link href="/" style={{ 
-              textDecoration: 'none', 
-              outline: 'none', 
-              margin: 0, 
-              padding: 0,
-              height: '100%',
-              display: 'flex',
-              alignItems: 'center',
-              lineHeight: '1'
-            }} className="flex items-center">
-              <span className="text-gradient" style={{ 
-                fontSize: '24px', 
-                margin: 0, 
-                padding: 0,
-                lineHeight: '1'
-              }}>
-                📚 BookBridge
-              </span>
-            </Link>
-            
-            {/* Navigation links - Always visible next to logo when user is logged in */}
-            {user && navLinks.map((link) => (
-              <Link
-                key={link.href}
-                href={link.href}
-                className={`nav-link-styled ${
-                  pathname === link.href
-                    ? 'nav-link-active'
-                    : 'nav-link-inactive'
-                }`}
-                style={{ 
-                  color: '#ffffff', 
-                  fontSize: '16px', 
-                  fontWeight: '600',
-                  marginLeft: '24px',
-                  display: 'flex',
-                  alignItems: 'center',
-                  gap: '6px'
-                }}
-              >
-                {(link as any).icon && React.createElement((link as any).icon, { size: 16 })}
-                {link.label}
-              </Link>
-            ))}
-          </div>
-
-          {/* Right side - Only User menu or Auth buttons */}
-          <div className="flex items-center" style={{ minWidth: 'fit-content', paddingRight: '40px', marginRight: '24px' }}>
-            {user ? (
-              <>
-                {/* Subscription Status */}
-                <div className="mr-6">
-                  <SubscriptionStatus />
-                </div>
-              <div className="relative">
-                <button
-                  onClick={() => setIsUserMenuOpen(!isUserMenuOpen)}
-                  className="flex items-center text-sm rounded-full focus:outline-none focus:ring-2 focus:ring-offset-2 focus:ring-purple-500 hover-lift-sm"
-                  style={{ 
-                    background: 'linear-gradient(135deg, #667eea 0%, #764ba2 100%)',
-                    minWidth: '44px',
-                    minHeight: '44px',
-                    transition: 'all 0.3s cubic-bezier(0.4, 0, 0.2, 1)',
-                    boxShadow: '0 4px 8px rgba(102, 126, 234, 0.3)'
-                  }}
-                  aria-expanded={isUserMenuOpen}
-                  aria-haspopup="true"
-                  onMouseEnter={(e) => {
-                    e.currentTarget.style.background = 'linear-gradient(135deg, #7c8ef8 0%, #8b5fd6 100%)';
-                    e.currentTarget.style.boxShadow = '0 6px 12px rgba(102, 126, 234, 0.4)';
-                  }}
-                  onMouseLeave={(e) => {
-                    e.currentTarget.style.background = 'linear-gradient(135deg, #667eea 0%, #764ba2 100%)';
-                    e.currentTarget.style.boxShadow = '0 4px 8px rgba(102, 126, 234, 0.3)';
-                  }}
-                >
-                  <span className="sr-only">Open user menu</span>
-                  <div className="h-10 w-10 rounded-full flex items-center justify-center">
-                    <span className="text-sm font-medium text-white">
-                      {user.email?.[0].toUpperCase()}
-                    </span>
-                  </div>
-                </button>
-
-                {isUserMenuOpen && (
-                  <div className="origin-top-right absolute right-0 mt-2 rounded-lg shadow-lg border z-50 smooth-appear"
-                       style={{
-                         backgroundColor: 'rgba(26, 26, 46, 0.95)',
-                         borderColor: 'rgba(102, 126, 234, 0.2)',
-                         boxShadow: '0 8px 32px rgba(0, 0, 0, 0.4), 0 0 0 1px rgba(102, 126, 234, 0.2)',
-                         backdropFilter: 'blur(20px)',
-                         minWidth: '400px',
-                         maxWidth: '500px',
-                         width: 'max-content'
-                       }}>
-                    <div className="py-3" role="menu" aria-orientation="vertical">
-                      <div className="px-6 py-3" style={{ 
-                        color: '#f7fafc',
-                        borderBottom: '1px solid rgba(102, 126, 234, 0.1)',
-                        marginBottom: '8px'
-                      }}>
-                        <div style={{
-                          fontSize: '12px',
-                          fontWeight: '500',
-                          color: '#a5b4fc',
-                          marginBottom: '4px',
-                          textTransform: 'uppercase',
-                          letterSpacing: '0.5px'
-                        }}>Signed in as</div>
-                        <div style={{
-                          fontSize: '16px',
-                          fontWeight: '600',
-                          color: '#f7fafc',
-                          wordBreak: 'break-word',
-                          lineHeight: '1.4',
-                          maxWidth: '100%',
-                          overflow: 'visible'
-                        }} title={user.email}>
-                          {user.email}
-                        </div>
-                      </div>
-                      <Link
-                        href="/subscription"
-                        className="block w-full text-left px-6 py-3 text-sm transition-all duration-300 hover-lift-sm"
-                        style={{ 
-                          color: '#60a5fa',
-                          textDecoration: 'none',
-                          display: 'flex',
-                          alignItems: 'center',
-                          gap: '8px',
-                          transition: 'all 0.3s cubic-bezier(0.4, 0, 0.2, 1)'
-                        }}
-                        role="menuitem"
-                        onClick={() => setIsUserMenuOpen(false)}
-                        onMouseEnter={(e) => {
-                          e.currentTarget.style.color = '#ffffff';
-                          e.currentTarget.style.background = 'rgba(59, 130, 246, 0.15)';
-                        }}
-                        onMouseLeave={(e) => {
-                          e.currentTarget.style.color = '#60a5fa';
-                          e.currentTarget.style.background = 'transparent';
-                        }}
-                      >
-                        <span>⭐</span>
-                        <span>Subscription</span>
-                      </Link>
-                      <button
-                        onClick={handleSignOut}
-                        className="block w-full text-left px-6 py-3 text-sm hover:bg-red-600 hover:bg-opacity-20 transition-all duration-300 hover-lift-sm"
-                        style={{ 
-                          color: '#ef4444',
-                          transition: 'all 0.3s cubic-bezier(0.4, 0, 0.2, 1)'
-                        }}
-                        role="menuitem"
-                        onMouseEnter={(e) => {
-                          e.currentTarget.style.color = '#ffffff';
-                          e.currentTarget.style.background = 'rgba(239, 68, 68, 0.15)';
-                        }}
-                        onMouseLeave={(e) => {
-                          e.currentTarget.style.color = '#ef4444';
-                          e.currentTarget.style.background = 'transparent';
-                        }}
-                      >
-                        Sign out
-                      </button>
-                    </div>
-                  </div>
-                )}
-              </div>
-              </>
-            ) : (
-              <div className="flex items-center space-x-4">
-                <Link
-                  href="/auth/login"
-                  className="px-4 py-2 text-sm font-medium hover:text-purple-400 transition-all duration-300 whitespace-nowrap hover-lift-sm"
-                  style={{ 
-                    textDecoration: 'none',
-                    color: '#e2e8f0',
-                    transition: 'all 0.3s cubic-bezier(0.4, 0, 0.2, 1)',
-                    borderRadius: '8px'
-                  }}
-                  onMouseEnter={(e) => {
-                    e.currentTarget.style.background = 'rgba(102, 126, 234, 0.1)';
-                    e.currentTarget.style.color = '#7c8ef8';
-                  }}
-                  onMouseLeave={(e) => {
-                    e.currentTarget.style.background = 'transparent';
-                    e.currentTarget.style.color = '#e2e8f0';
-                  }}
-                >
-                  Sign in
-                </Link>
-                <Link
-                  href="/auth/signup"
-                  className="btn btn-brand px-6 py-2 text-sm font-semibold whitespace-nowrap"
-                  style={{ textDecoration: 'none' }}
-                >
-                  Sign up
-                </Link>
-              </div>
-            )}
-          </div>
-        </div>
-      </div>
-
-    </nav>
-  );
-=======
 'use client';
 
 import React from 'react';
@@ -500,5 +248,4 @@
 
     </nav>
   );
->>>>>>> deb91b72
 }
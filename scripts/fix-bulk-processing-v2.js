<<<<<<< HEAD
const { PrismaClient } = require('@prisma/client')
const prisma = new PrismaClient()

// Configuration
const BOOK_ID = 'gutenberg-514' // Frankenstein
const CEFR_LEVELS = ['A1', 'A2', 'B1', 'B2', 'C1', 'C2']
const BASE_URL = 'http://localhost:3005'
const BATCH_SIZE = 1 // Process only 1 at a time to avoid database issues
const DELAY_BETWEEN_REQUESTS = 12000 // 12 seconds between requests (5 per minute to stay under rate limits)
const MAX_RETRIES = 2

async function sleep(ms) {
  return new Promise(resolve => setTimeout(resolve, ms))
}

async function getBookChunkCount() {
  try {
    // Test each CEFR level to find the actual chunk count
    const chunkCounts = {}
    for (const level of CEFR_LEVELS) {
      try {
        const response = await fetch(`${BASE_URL}/api/books/${BOOK_ID}/simplify?level=${level}&chunk=999&useAI=false`)
        const data = await response.json()
        if (data.error && data.error.includes('out of range')) {
          // Extract actual chunk count from error message
          const match = data.error.match(/has (\d+) chunks/)
          if (match) {
            chunkCounts[level] = parseInt(match[1])
          }
        }
      } catch (e) {
        console.warn(`Could not determine chunk count for ${level}`)
      }
    }
    
    // Use the minimum chunk count across all levels
    const counts = Object.values(chunkCounts)
    const minChunks = Math.min(...counts)
    console.log('Chunk counts by level:', chunkCounts)
    console.log('Using minimum chunk count:', minChunks)
    return minChunks
  } catch (error) {
    console.error('Failed to get book content:', error)
    throw error
  }
}

async function checkExistingSimplifications(totalChunks) {
  const existing = await prisma.$queryRaw`
    SELECT target_level, chunk_index, quality_score 
    FROM book_simplifications 
    WHERE book_id = ${BOOK_ID}
  `
  
  // Create a map of existing simplifications
  const existingMap = new Set()
  existing.forEach(item => {
    existingMap.add(`${item.target_level}-${item.chunk_index}`)
  })
  
  // Find missing simplifications - FIXED: respect chunk boundaries
  const missing = []
  for (const level of CEFR_LEVELS) {
    for (let chunk = 0; chunk < totalChunks; chunk++) {
      const key = `${level}-${chunk}`
      if (!existingMap.has(key)) {
        missing.push({ level, chunkIndex: chunk })
      }
    }
  }
  
  // Sort by chunk index then level for better processing order
  missing.sort((a, b) => {
    if (a.chunkIndex !== b.chunkIndex) {
      return a.chunkIndex - b.chunkIndex
    }
    return CEFR_LEVELS.indexOf(a.level) - CEFR_LEVELS.indexOf(b.level)
  })
  
  return { existing: existing.length, missing }
}

async function processSimplification(level, chunkIndex, totalChunks, retryCount = 0) {
  try {
    // SAFETY CHECK: Don't process invalid chunks
    if (chunkIndex >= totalChunks) {
      console.log(`    ⚠️ Skipping invalid chunk ${chunkIndex} (max is ${totalChunks - 1})`)
      return { success: false, level, chunkIndex, error: 'Invalid chunk index' }
    }
    
    // CRITICAL: Force cache bypass by adding timestamp
    const timestamp = Date.now()
    // FIXED: Use 'chunk' not 'chunkIndex' in URL!
    const url = `${BASE_URL}/api/books/${BOOK_ID}/simplify?level=${level}&chunk=${chunkIndex}&useAI=true&t=${timestamp}`
    
    console.log(`  Processing: ${level} chunk ${chunkIndex}/${totalChunks - 1}...`)
    
    const response = await fetch(url, {
      method: 'GET',
      headers: {
        'Content-Type': 'application/json',
        'Cache-Control': 'no-cache' // Force no caching
      },
      timeout: 60000 // 60 second timeout
    })
    
    if (!response.ok) {
      if (retryCount < MAX_RETRIES) {
        console.log(`    🔄 Retrying (${retryCount + 1}/${MAX_RETRIES})...`)
        await sleep(5000)
        return processSimplification(level, chunkIndex, totalChunks, retryCount + 1)
      }
      return { success: false, level, chunkIndex, error: `HTTP ${response.status}` }
    }
    
    const result = await response.json()
    
    // Check if AI simplification actually worked
    if (result.aiMetadata && result.aiMetadata.quality === 'failed') {
      console.log(`    ⚠️ AI simplification failed (${result.aiMetadata.retryAttempts} attempts)`)
      if (retryCount < MAX_RETRIES) {
        console.log(`    🔄 Retrying (${retryCount + 1}/${MAX_RETRIES})...`)
        await sleep(5000)
        return processSimplification(level, chunkIndex, totalChunks, retryCount + 1)
      }
      return { success: false, level, chunkIndex, error: 'AI simplification failed after retries' }
    }
    
    // Verify it was actually saved to database
    await sleep(1000) // Give database time to commit
    
    const saved = await prisma.$queryRaw`
      SELECT * FROM book_simplifications 
      WHERE book_id = ${BOOK_ID} AND target_level = ${level} AND chunk_index = ${chunkIndex}
      LIMIT 1
    `
    
    if (saved.length > 0) {
      const qualityScore = saved[0].quality_score
      console.log(`    ✅ Verified in database: quality=${qualityScore?.toFixed(3)}`)
      return { success: true, level, chunkIndex, quality: qualityScore }
    } else {
      console.log(`    ⚠️ NOT in database - will retry`)
      if (retryCount < MAX_RETRIES) {
        await sleep(5000)
        return processSimplification(level, chunkIndex, totalChunks, retryCount + 1)
      }
      return { success: false, level, chunkIndex, error: 'Not saved to database' }
    }
    
  } catch (error) {
    if (retryCount < MAX_RETRIES) {
      console.log(`    🔄 Error, retrying (${retryCount + 1}/${MAX_RETRIES})...`)
      await sleep(5000)
      return processSimplification(level, chunkIndex, totalChunks, retryCount + 1)
    }
    return { success: false, level, chunkIndex, error: error.message }
  }
}

async function main() {
  console.log('🚀 FIXED BULK PROCESSING FOR FRANKENSTEIN (v2)')
  console.log('='*60)
  console.log('KEY FIXES:')
  console.log('  1. Respects chunk boundaries (0 to totalChunks-1)')
  console.log('  2. Processing 1 item at a time')
  console.log('  3. 12 second delays (5 requests/minute)')
  console.log('  4. Database verification after each save')
  console.log('')
  
  try {
    // Step 1: Get total chunks
    console.log('📊 Analyzing book structure...')
    const totalChunks = await getBookChunkCount()
    console.log(`  Total chunks: ${totalChunks} (indexed 0-${totalChunks - 1})`)
    console.log(`  CEFR levels: ${CEFR_LEVELS.join(', ')}`)
    console.log(`  Maximum possible simplifications: ${totalChunks * CEFR_LEVELS.length}`)
    
    // Step 2: Check existing simplifications
    console.log('\n🔍 Checking existing simplifications...')
    const { existing, missing } = await checkExistingSimplifications(totalChunks)
    console.log(`  Already SAVED in database: ${existing}`)
    console.log(`  Missing: ${missing.length}`)
    
    if (missing.length === 0) {
      console.log('\n✅ All simplifications already complete!')
      await prisma.$disconnect()
      return
    }
    
    // Group missing by level for visibility
    const byLevel = {}
    CEFR_LEVELS.forEach(level => {
      byLevel[level] = missing.filter(m => m.level === level).length
    })
    console.log('\n📊 Missing by level:')
    Object.entries(byLevel).forEach(([level, count]) => {
      console.log(`  ${level}: ${count}`)
    })
    
    // Calculate time estimate
    const estimatedMinutes = Math.ceil((missing.length * DELAY_BETWEEN_REQUESTS) / 60000)
    const estimatedHours = Math.ceil(estimatedMinutes / 60)
    console.log(`\n⏱️ Estimated time: ${estimatedHours} hours (${estimatedMinutes} minutes)`)
    console.log('  Processing rate: 5 per minute (to avoid rate limits)')
    
    // Step 3: Process one by one with database verification
    console.log('\n📝 Processing missing simplifications ONE BY ONE...')
    
    let totalSuccessful = 0
    let totalFailed = 0
    const failedItems = []
    let consecutiveFailures = 0
    
    for (let i = 0; i < missing.length; i++) {
      const item = missing[i]
      
      console.log(`\n[${i+1}/${missing.length}] Processing ${item.level} chunk ${item.chunkIndex}:`)
      
      const result = await processSimplification(item.level, item.chunkIndex, totalChunks)
      
      if (result.success) {
        totalSuccessful++
        consecutiveFailures = 0 // Reset consecutive failure counter
        console.log(`  ✅ SUCCESS - saved to database`)
      } else {
        totalFailed++
        consecutiveFailures++
        failedItems.push(result)
        console.log(`  ❌ FAILED: ${result.error}`)
      }
      
      // Progress update every 10 items
      if ((i + 1) % 10 === 0 || i === missing.length - 1) {
        const progress = ((i + 1) / missing.length * 100).toFixed(1)
        console.log(`\n📊 Progress: ${progress}% (${totalSuccessful} saved, ${totalFailed} failed)`)
        
        // Verify database count
        const countResult = await prisma.$queryRaw`
          SELECT COUNT(*) as count FROM book_simplifications WHERE book_id = ${BOOK_ID}
        `
        const currentCount = Number(countResult[0].count)
        console.log(`  Database verification: ${currentCount} total entries`)
      }
      
      // Stop if too many consecutive failures
      if (consecutiveFailures >= 5) {
        console.log('\n⚠️ Too many consecutive failures. Check if server is still running.')
        break
      }
      
      // Wait before next request
      if (i < missing.length - 1) {
        console.log(`  Waiting ${DELAY_BETWEEN_REQUESTS/1000}s before next request...`)
        await sleep(DELAY_BETWEEN_REQUESTS)
      }
    }
    
    // Step 4: Final verification
    console.log('\n' + '='*60)
    console.log('📊 FINAL SUMMARY:')
    console.log(`  Attempted: ${totalSuccessful + totalFailed}`)
    console.log(`  Successfully saved: ${totalSuccessful}`)
    console.log(`  Failed: ${totalFailed}`)
    
    // Verify actual database count - use raw SQL for consistency
    const finalCountResult = await prisma.$queryRaw`
      SELECT COUNT(*) as count FROM book_simplifications WHERE book_id = ${BOOK_ID}
    `
    const finalCount = Number(finalCountResult[0].count)
    const expectedTotal = totalChunks * CEFR_LEVELS.length
    console.log(`\n✅ VERIFIED Database Count: ${finalCount}/${expectedTotal}`)
    
    if (finalCount === expectedTotal) {
      console.log('\n🎉 FRANKENSTEIN FULLY PROCESSED!')
      console.log('All simplifications are saved in the database.')
    } else {
      console.log(`\n⏳ Still missing ${expectedTotal - finalCount} simplifications.`)
      console.log('Run this script again to continue.')
    }
    
    if (failedItems.length > 0) {
      console.log('\n❌ Failed items (first 10):')
      failedItems.slice(0, 10).forEach(item => {
        console.log(`  ${item.level} chunk ${item.chunkIndex}: ${item.error}`)
      })
    }
    
  } catch (error) {
    console.error('\n❌ Fatal error:', error)
  } finally {
    await prisma.$disconnect()
  }
}

// Check if server is running by testing the actual API endpoint
fetch(`${BASE_URL}/api/books/${BOOK_ID}/content-fast`)
  .then(response => {
    if (response.ok) {
      console.log('✅ Server is running on port 3005')
      console.log('Starting fixed bulk processing v2...\n')
      main()
    } else {
      throw new Error(`Server responded with ${response.status}`)
    }
  })
  .catch((error) => {
    console.error('❌ Server is not running on port 3005 or API is not accessible')
    console.error('Please start the dev server first: PORT=3005 npm run dev')
    console.error('Error:', error.message)
    process.exit(1)
=======
const { PrismaClient } = require('@prisma/client')
const prisma = new PrismaClient()

// Configuration
const BOOK_ID = 'gutenberg-64317' // The Great Gatsby
const CEFR_LEVELS = ['A1', 'A2', 'B1', 'B2', 'C1', 'C2']
const BASE_URL = 'http://localhost:3000'
const BATCH_SIZE = 1 // Process only 1 at a time to avoid database issues
const DELAY_BETWEEN_REQUESTS = 12000 // 12 seconds between requests (5 per minute to stay under rate limits)
const MAX_RETRIES = 2

async function sleep(ms) {
  return new Promise(resolve => setTimeout(resolve, ms))
}

async function getBookChunkCount() {
  try {
    // Test each CEFR level to find the actual chunk count
    const chunkCounts = {}
    for (const level of CEFR_LEVELS) {
      try {
        const response = await fetch(`${BASE_URL}/api/books/${BOOK_ID}/simplify?level=${level}&chunk=999&useAI=false`)
        const data = await response.json()
        if (data.error && data.error.includes('out of range')) {
          // Extract actual chunk count from error message
          const match = data.error.match(/has (\d+) chunks/)
          if (match) {
            chunkCounts[level] = parseInt(match[1])
          }
        }
      } catch (e) {
        console.warn(`Could not determine chunk count for ${level}`)
      }
    }
    
    // Use the minimum chunk count across all levels
    const counts = Object.values(chunkCounts)
    const minChunks = Math.min(...counts)
    console.log('Chunk counts by level:', chunkCounts)
    console.log('Using minimum chunk count:', minChunks)
    return minChunks
  } catch (error) {
    console.error('Failed to get book content:', error)
    throw error
  }
}

async function checkExistingSimplifications(totalChunks) {
  const existing = await prisma.$queryRaw`
    SELECT target_level, chunk_index, quality_score 
    FROM book_simplifications 
    WHERE book_id = ${BOOK_ID}
  `
  
  // Create a map of existing simplifications
  const existingMap = new Set()
  existing.forEach(item => {
    existingMap.add(`${item.target_level}-${item.chunk_index}`)
  })
  
  // Find missing simplifications - FIXED: respect chunk boundaries
  const missing = []
  for (const level of CEFR_LEVELS) {
    for (let chunk = 0; chunk < totalChunks; chunk++) {
      const key = `${level}-${chunk}`
      if (!existingMap.has(key)) {
        missing.push({ level, chunkIndex: chunk })
      }
    }
  }
  
  // Sort by chunk index then level for better processing order
  missing.sort((a, b) => {
    if (a.chunkIndex !== b.chunkIndex) {
      return a.chunkIndex - b.chunkIndex
    }
    return CEFR_LEVELS.indexOf(a.level) - CEFR_LEVELS.indexOf(b.level)
  })
  
  return { existing: existing.length, missing }
}

async function processSimplification(level, chunkIndex, totalChunks, retryCount = 0) {
  try {
    // SAFETY CHECK: Don't process invalid chunks
    if (chunkIndex >= totalChunks) {
      console.log(`    ⚠️ Skipping invalid chunk ${chunkIndex} (max is ${totalChunks - 1})`)
      return { success: false, level, chunkIndex, error: 'Invalid chunk index' }
    }
    
    // CRITICAL: Force cache bypass by adding timestamp
    const timestamp = Date.now()
    // FIXED: Use 'chunk' not 'chunkIndex' in URL!
    const url = `${BASE_URL}/api/books/${BOOK_ID}/simplify?level=${level}&chunk=${chunkIndex}&useAI=true&t=${timestamp}`
    
    console.log(`  Processing: ${level} chunk ${chunkIndex}/${totalChunks - 1}...`)
    
    const response = await fetch(url, {
      method: 'GET',
      headers: {
        'Content-Type': 'application/json',
        'Cache-Control': 'no-cache' // Force no caching
      },
      timeout: 60000 // 60 second timeout
    })
    
    if (!response.ok) {
      if (retryCount < MAX_RETRIES) {
        console.log(`    🔄 Retrying (${retryCount + 1}/${MAX_RETRIES})...`)
        await sleep(5000)
        return processSimplification(level, chunkIndex, totalChunks, retryCount + 1)
      }
      return { success: false, level, chunkIndex, error: `HTTP ${response.status}` }
    }
    
    const result = await response.json()
    
    // Check if AI simplification actually worked
    if (result.aiMetadata && result.aiMetadata.quality === 'failed') {
      console.log(`    ⚠️ AI simplification failed (${result.aiMetadata.retryAttempts} attempts)`)
      if (retryCount < MAX_RETRIES) {
        console.log(`    🔄 Retrying (${retryCount + 1}/${MAX_RETRIES})...`)
        await sleep(5000)
        return processSimplification(level, chunkIndex, totalChunks, retryCount + 1)
      }
      return { success: false, level, chunkIndex, error: 'AI simplification failed after retries' }
    }
    
    // Verify it was actually saved to database
    await sleep(1000) // Give database time to commit
    
    const saved = await prisma.$queryRaw`
      SELECT * FROM book_simplifications 
      WHERE book_id = ${BOOK_ID} AND target_level = ${level} AND chunk_index = ${chunkIndex}
      LIMIT 1
    `
    
    if (saved.length > 0) {
      const qualityScore = saved[0].quality_score
      console.log(`    ✅ Verified in database: quality=${qualityScore?.toFixed(3)}`)
      return { success: true, level, chunkIndex, quality: qualityScore }
    } else {
      console.log(`    ⚠️ NOT in database - will retry`)
      if (retryCount < MAX_RETRIES) {
        await sleep(5000)
        return processSimplification(level, chunkIndex, totalChunks, retryCount + 1)
      }
      return { success: false, level, chunkIndex, error: 'Not saved to database' }
    }
    
  } catch (error) {
    if (retryCount < MAX_RETRIES) {
      console.log(`    🔄 Error, retrying (${retryCount + 1}/${MAX_RETRIES})...`)
      await sleep(5000)
      return processSimplification(level, chunkIndex, totalChunks, retryCount + 1)
    }
    return { success: false, level, chunkIndex, error: error.message }
  }
}

async function main() {
  console.log('🚀 BULK PROCESSING FOR THE GREAT GATSBY')
  console.log('='*60)
  console.log('KEY FIXES:')
  console.log('  1. Respects chunk boundaries (0 to totalChunks-1)')
  console.log('  2. Processing 1 item at a time')
  console.log('  3. 12 second delays (5 requests/minute)')
  console.log('  4. Database verification after each save')
  console.log('')
  
  try {
    // Step 1: Get total chunks
    console.log('📊 Analyzing book structure...')
    const totalChunks = await getBookChunkCount()
    console.log(`  Total chunks: ${totalChunks} (indexed 0-${totalChunks - 1})`)
    console.log(`  CEFR levels: ${CEFR_LEVELS.join(', ')}`)
    console.log(`  Maximum possible simplifications: ${totalChunks * CEFR_LEVELS.length}`)
    
    // Step 2: Check existing simplifications
    console.log('\n🔍 Checking existing simplifications...')
    const { existing, missing } = await checkExistingSimplifications(totalChunks)
    console.log(`  Already SAVED in database: ${existing}`)
    console.log(`  Missing: ${missing.length}`)
    
    if (missing.length === 0) {
      console.log('\n✅ All simplifications already complete!')
      await prisma.$disconnect()
      return
    }
    
    // Group missing by level for visibility
    const byLevel = {}
    CEFR_LEVELS.forEach(level => {
      byLevel[level] = missing.filter(m => m.level === level).length
    })
    console.log('\n📊 Missing by level:')
    Object.entries(byLevel).forEach(([level, count]) => {
      console.log(`  ${level}: ${count}`)
    })
    
    // Calculate time estimate
    const estimatedMinutes = Math.ceil((missing.length * DELAY_BETWEEN_REQUESTS) / 60000)
    const estimatedHours = Math.ceil(estimatedMinutes / 60)
    console.log(`\n⏱️ Estimated time: ${estimatedHours} hours (${estimatedMinutes} minutes)`)
    console.log('  Processing rate: 5 per minute (to avoid rate limits)')
    
    // Step 3: Process one by one with database verification
    console.log('\n📝 Processing missing simplifications ONE BY ONE...')
    
    let totalSuccessful = 0
    let totalFailed = 0
    const failedItems = []
    let consecutiveFailures = 0
    
    for (let i = 0; i < missing.length; i++) {
      const item = missing[i]
      
      console.log(`\n[${i+1}/${missing.length}] Processing ${item.level} chunk ${item.chunkIndex}:`)
      
      const result = await processSimplification(item.level, item.chunkIndex, totalChunks)
      
      if (result.success) {
        totalSuccessful++
        consecutiveFailures = 0 // Reset consecutive failure counter
        console.log(`  ✅ SUCCESS - saved to database`)
      } else {
        totalFailed++
        consecutiveFailures++
        failedItems.push(result)
        console.log(`  ❌ FAILED: ${result.error}`)
      }
      
      // Progress update every 10 items
      if ((i + 1) % 10 === 0 || i === missing.length - 1) {
        const progress = ((i + 1) / missing.length * 100).toFixed(1)
        console.log(`\n📊 Progress: ${progress}% (${totalSuccessful} saved, ${totalFailed} failed)`)
        
        // Verify database count
        const countResult = await prisma.$queryRaw`
          SELECT COUNT(*) as count FROM book_simplifications WHERE book_id = ${BOOK_ID}
        `
        const currentCount = Number(countResult[0].count)
        console.log(`  Database verification: ${currentCount} total entries`)
      }
      
      // Stop if too many consecutive failures
      if (consecutiveFailures >= 5) {
        console.log('\n⚠️ Too many consecutive failures. Check if server is still running.')
        break
      }
      
      // Wait before next request
      if (i < missing.length - 1) {
        console.log(`  Waiting ${DELAY_BETWEEN_REQUESTS/1000}s before next request...`)
        await sleep(DELAY_BETWEEN_REQUESTS)
      }
    }
    
    // Step 4: Final verification
    console.log('\n' + '='*60)
    console.log('📊 FINAL SUMMARY:')
    console.log(`  Attempted: ${totalSuccessful + totalFailed}`)
    console.log(`  Successfully saved: ${totalSuccessful}`)
    console.log(`  Failed: ${totalFailed}`)
    
    // Verify actual database count - use raw SQL for consistency
    const finalCountResult = await prisma.$queryRaw`
      SELECT COUNT(*) as count FROM book_simplifications WHERE book_id = ${BOOK_ID}
    `
    const finalCount = Number(finalCountResult[0].count)
    const expectedTotal = totalChunks * CEFR_LEVELS.length
    console.log(`\n✅ VERIFIED Database Count: ${finalCount}/${expectedTotal}`)
    
    if (finalCount === expectedTotal) {
      console.log('\n🎉 THE GREAT GATSBY FULLY PROCESSED!')
      console.log('All simplifications are saved in the database.')
    } else {
      console.log(`\n⏳ Still missing ${expectedTotal - finalCount} simplifications.`)
      console.log('Run this script again to continue.')
    }
    
    if (failedItems.length > 0) {
      console.log('\n❌ Failed items (first 10):')
      failedItems.slice(0, 10).forEach(item => {
        console.log(`  ${item.level} chunk ${item.chunkIndex}: ${item.error}`)
      })
    }
    
  } catch (error) {
    console.error('\n❌ Fatal error:', error)
  } finally {
    await prisma.$disconnect()
  }
}

// Check if server is running by testing the actual API endpoint
fetch(`${BASE_URL}/api/books/${BOOK_ID}/content-fast`)
  .then(response => {
    if (response.ok) {
      console.log('✅ Server is running on port 3000')
      console.log('Starting fixed bulk processing v2...\n')
      main()
    } else {
      throw new Error(`Server responded with ${response.status}`)
    }
  })
  .catch((error) => {
    console.error('❌ Server is not running on port 3005 or API is not accessible')
    console.error('Please start the dev server first: npm run dev (port 3000)')
    console.error('Error:', error.message)
    process.exit(1)
>>>>>>> 73f29a91
  })<|MERGE_RESOLUTION|>--- conflicted
+++ resolved
@@ -1,11 +1,10 @@
-<<<<<<< HEAD
 const { PrismaClient } = require('@prisma/client')
 const prisma = new PrismaClient()
 
 // Configuration
-const BOOK_ID = 'gutenberg-514' // Frankenstein
+const BOOK_ID = 'gutenberg-64317' // The Great Gatsby
 const CEFR_LEVELS = ['A1', 'A2', 'B1', 'B2', 'C1', 'C2']
-const BASE_URL = 'http://localhost:3005'
+const BASE_URL = 'http://localhost:3000'
 const BATCH_SIZE = 1 // Process only 1 at a time to avoid database issues
 const DELAY_BETWEEN_REQUESTS = 12000 // 12 seconds between requests (5 per minute to stay under rate limits)
 const MAX_RETRIES = 2
@@ -160,7 +159,7 @@
 }
 
 async function main() {
-  console.log('🚀 FIXED BULK PROCESSING FOR FRANKENSTEIN (v2)')
+  console.log('🚀 BULK PROCESSING FOR THE GREAT GATSBY')
   console.log('='*60)
   console.log('KEY FIXES:')
   console.log('  1. Respects chunk boundaries (0 to totalChunks-1)')
@@ -273,318 +272,6 @@
     console.log(`\n✅ VERIFIED Database Count: ${finalCount}/${expectedTotal}`)
     
     if (finalCount === expectedTotal) {
-      console.log('\n🎉 FRANKENSTEIN FULLY PROCESSED!')
-      console.log('All simplifications are saved in the database.')
-    } else {
-      console.log(`\n⏳ Still missing ${expectedTotal - finalCount} simplifications.`)
-      console.log('Run this script again to continue.')
-    }
-    
-    if (failedItems.length > 0) {
-      console.log('\n❌ Failed items (first 10):')
-      failedItems.slice(0, 10).forEach(item => {
-        console.log(`  ${item.level} chunk ${item.chunkIndex}: ${item.error}`)
-      })
-    }
-    
-  } catch (error) {
-    console.error('\n❌ Fatal error:', error)
-  } finally {
-    await prisma.$disconnect()
-  }
-}
-
-// Check if server is running by testing the actual API endpoint
-fetch(`${BASE_URL}/api/books/${BOOK_ID}/content-fast`)
-  .then(response => {
-    if (response.ok) {
-      console.log('✅ Server is running on port 3005')
-      console.log('Starting fixed bulk processing v2...\n')
-      main()
-    } else {
-      throw new Error(`Server responded with ${response.status}`)
-    }
-  })
-  .catch((error) => {
-    console.error('❌ Server is not running on port 3005 or API is not accessible')
-    console.error('Please start the dev server first: PORT=3005 npm run dev')
-    console.error('Error:', error.message)
-    process.exit(1)
-=======
-const { PrismaClient } = require('@prisma/client')
-const prisma = new PrismaClient()
-
-// Configuration
-const BOOK_ID = 'gutenberg-64317' // The Great Gatsby
-const CEFR_LEVELS = ['A1', 'A2', 'B1', 'B2', 'C1', 'C2']
-const BASE_URL = 'http://localhost:3000'
-const BATCH_SIZE = 1 // Process only 1 at a time to avoid database issues
-const DELAY_BETWEEN_REQUESTS = 12000 // 12 seconds between requests (5 per minute to stay under rate limits)
-const MAX_RETRIES = 2
-
-async function sleep(ms) {
-  return new Promise(resolve => setTimeout(resolve, ms))
-}
-
-async function getBookChunkCount() {
-  try {
-    // Test each CEFR level to find the actual chunk count
-    const chunkCounts = {}
-    for (const level of CEFR_LEVELS) {
-      try {
-        const response = await fetch(`${BASE_URL}/api/books/${BOOK_ID}/simplify?level=${level}&chunk=999&useAI=false`)
-        const data = await response.json()
-        if (data.error && data.error.includes('out of range')) {
-          // Extract actual chunk count from error message
-          const match = data.error.match(/has (\d+) chunks/)
-          if (match) {
-            chunkCounts[level] = parseInt(match[1])
-          }
-        }
-      } catch (e) {
-        console.warn(`Could not determine chunk count for ${level}`)
-      }
-    }
-    
-    // Use the minimum chunk count across all levels
-    const counts = Object.values(chunkCounts)
-    const minChunks = Math.min(...counts)
-    console.log('Chunk counts by level:', chunkCounts)
-    console.log('Using minimum chunk count:', minChunks)
-    return minChunks
-  } catch (error) {
-    console.error('Failed to get book content:', error)
-    throw error
-  }
-}
-
-async function checkExistingSimplifications(totalChunks) {
-  const existing = await prisma.$queryRaw`
-    SELECT target_level, chunk_index, quality_score 
-    FROM book_simplifications 
-    WHERE book_id = ${BOOK_ID}
-  `
-  
-  // Create a map of existing simplifications
-  const existingMap = new Set()
-  existing.forEach(item => {
-    existingMap.add(`${item.target_level}-${item.chunk_index}`)
-  })
-  
-  // Find missing simplifications - FIXED: respect chunk boundaries
-  const missing = []
-  for (const level of CEFR_LEVELS) {
-    for (let chunk = 0; chunk < totalChunks; chunk++) {
-      const key = `${level}-${chunk}`
-      if (!existingMap.has(key)) {
-        missing.push({ level, chunkIndex: chunk })
-      }
-    }
-  }
-  
-  // Sort by chunk index then level for better processing order
-  missing.sort((a, b) => {
-    if (a.chunkIndex !== b.chunkIndex) {
-      return a.chunkIndex - b.chunkIndex
-    }
-    return CEFR_LEVELS.indexOf(a.level) - CEFR_LEVELS.indexOf(b.level)
-  })
-  
-  return { existing: existing.length, missing }
-}
-
-async function processSimplification(level, chunkIndex, totalChunks, retryCount = 0) {
-  try {
-    // SAFETY CHECK: Don't process invalid chunks
-    if (chunkIndex >= totalChunks) {
-      console.log(`    ⚠️ Skipping invalid chunk ${chunkIndex} (max is ${totalChunks - 1})`)
-      return { success: false, level, chunkIndex, error: 'Invalid chunk index' }
-    }
-    
-    // CRITICAL: Force cache bypass by adding timestamp
-    const timestamp = Date.now()
-    // FIXED: Use 'chunk' not 'chunkIndex' in URL!
-    const url = `${BASE_URL}/api/books/${BOOK_ID}/simplify?level=${level}&chunk=${chunkIndex}&useAI=true&t=${timestamp}`
-    
-    console.log(`  Processing: ${level} chunk ${chunkIndex}/${totalChunks - 1}...`)
-    
-    const response = await fetch(url, {
-      method: 'GET',
-      headers: {
-        'Content-Type': 'application/json',
-        'Cache-Control': 'no-cache' // Force no caching
-      },
-      timeout: 60000 // 60 second timeout
-    })
-    
-    if (!response.ok) {
-      if (retryCount < MAX_RETRIES) {
-        console.log(`    🔄 Retrying (${retryCount + 1}/${MAX_RETRIES})...`)
-        await sleep(5000)
-        return processSimplification(level, chunkIndex, totalChunks, retryCount + 1)
-      }
-      return { success: false, level, chunkIndex, error: `HTTP ${response.status}` }
-    }
-    
-    const result = await response.json()
-    
-    // Check if AI simplification actually worked
-    if (result.aiMetadata && result.aiMetadata.quality === 'failed') {
-      console.log(`    ⚠️ AI simplification failed (${result.aiMetadata.retryAttempts} attempts)`)
-      if (retryCount < MAX_RETRIES) {
-        console.log(`    🔄 Retrying (${retryCount + 1}/${MAX_RETRIES})...`)
-        await sleep(5000)
-        return processSimplification(level, chunkIndex, totalChunks, retryCount + 1)
-      }
-      return { success: false, level, chunkIndex, error: 'AI simplification failed after retries' }
-    }
-    
-    // Verify it was actually saved to database
-    await sleep(1000) // Give database time to commit
-    
-    const saved = await prisma.$queryRaw`
-      SELECT * FROM book_simplifications 
-      WHERE book_id = ${BOOK_ID} AND target_level = ${level} AND chunk_index = ${chunkIndex}
-      LIMIT 1
-    `
-    
-    if (saved.length > 0) {
-      const qualityScore = saved[0].quality_score
-      console.log(`    ✅ Verified in database: quality=${qualityScore?.toFixed(3)}`)
-      return { success: true, level, chunkIndex, quality: qualityScore }
-    } else {
-      console.log(`    ⚠️ NOT in database - will retry`)
-      if (retryCount < MAX_RETRIES) {
-        await sleep(5000)
-        return processSimplification(level, chunkIndex, totalChunks, retryCount + 1)
-      }
-      return { success: false, level, chunkIndex, error: 'Not saved to database' }
-    }
-    
-  } catch (error) {
-    if (retryCount < MAX_RETRIES) {
-      console.log(`    🔄 Error, retrying (${retryCount + 1}/${MAX_RETRIES})...`)
-      await sleep(5000)
-      return processSimplification(level, chunkIndex, totalChunks, retryCount + 1)
-    }
-    return { success: false, level, chunkIndex, error: error.message }
-  }
-}
-
-async function main() {
-  console.log('🚀 BULK PROCESSING FOR THE GREAT GATSBY')
-  console.log('='*60)
-  console.log('KEY FIXES:')
-  console.log('  1. Respects chunk boundaries (0 to totalChunks-1)')
-  console.log('  2. Processing 1 item at a time')
-  console.log('  3. 12 second delays (5 requests/minute)')
-  console.log('  4. Database verification after each save')
-  console.log('')
-  
-  try {
-    // Step 1: Get total chunks
-    console.log('📊 Analyzing book structure...')
-    const totalChunks = await getBookChunkCount()
-    console.log(`  Total chunks: ${totalChunks} (indexed 0-${totalChunks - 1})`)
-    console.log(`  CEFR levels: ${CEFR_LEVELS.join(', ')}`)
-    console.log(`  Maximum possible simplifications: ${totalChunks * CEFR_LEVELS.length}`)
-    
-    // Step 2: Check existing simplifications
-    console.log('\n🔍 Checking existing simplifications...')
-    const { existing, missing } = await checkExistingSimplifications(totalChunks)
-    console.log(`  Already SAVED in database: ${existing}`)
-    console.log(`  Missing: ${missing.length}`)
-    
-    if (missing.length === 0) {
-      console.log('\n✅ All simplifications already complete!')
-      await prisma.$disconnect()
-      return
-    }
-    
-    // Group missing by level for visibility
-    const byLevel = {}
-    CEFR_LEVELS.forEach(level => {
-      byLevel[level] = missing.filter(m => m.level === level).length
-    })
-    console.log('\n📊 Missing by level:')
-    Object.entries(byLevel).forEach(([level, count]) => {
-      console.log(`  ${level}: ${count}`)
-    })
-    
-    // Calculate time estimate
-    const estimatedMinutes = Math.ceil((missing.length * DELAY_BETWEEN_REQUESTS) / 60000)
-    const estimatedHours = Math.ceil(estimatedMinutes / 60)
-    console.log(`\n⏱️ Estimated time: ${estimatedHours} hours (${estimatedMinutes} minutes)`)
-    console.log('  Processing rate: 5 per minute (to avoid rate limits)')
-    
-    // Step 3: Process one by one with database verification
-    console.log('\n📝 Processing missing simplifications ONE BY ONE...')
-    
-    let totalSuccessful = 0
-    let totalFailed = 0
-    const failedItems = []
-    let consecutiveFailures = 0
-    
-    for (let i = 0; i < missing.length; i++) {
-      const item = missing[i]
-      
-      console.log(`\n[${i+1}/${missing.length}] Processing ${item.level} chunk ${item.chunkIndex}:`)
-      
-      const result = await processSimplification(item.level, item.chunkIndex, totalChunks)
-      
-      if (result.success) {
-        totalSuccessful++
-        consecutiveFailures = 0 // Reset consecutive failure counter
-        console.log(`  ✅ SUCCESS - saved to database`)
-      } else {
-        totalFailed++
-        consecutiveFailures++
-        failedItems.push(result)
-        console.log(`  ❌ FAILED: ${result.error}`)
-      }
-      
-      // Progress update every 10 items
-      if ((i + 1) % 10 === 0 || i === missing.length - 1) {
-        const progress = ((i + 1) / missing.length * 100).toFixed(1)
-        console.log(`\n📊 Progress: ${progress}% (${totalSuccessful} saved, ${totalFailed} failed)`)
-        
-        // Verify database count
-        const countResult = await prisma.$queryRaw`
-          SELECT COUNT(*) as count FROM book_simplifications WHERE book_id = ${BOOK_ID}
-        `
-        const currentCount = Number(countResult[0].count)
-        console.log(`  Database verification: ${currentCount} total entries`)
-      }
-      
-      // Stop if too many consecutive failures
-      if (consecutiveFailures >= 5) {
-        console.log('\n⚠️ Too many consecutive failures. Check if server is still running.')
-        break
-      }
-      
-      // Wait before next request
-      if (i < missing.length - 1) {
-        console.log(`  Waiting ${DELAY_BETWEEN_REQUESTS/1000}s before next request...`)
-        await sleep(DELAY_BETWEEN_REQUESTS)
-      }
-    }
-    
-    // Step 4: Final verification
-    console.log('\n' + '='*60)
-    console.log('📊 FINAL SUMMARY:')
-    console.log(`  Attempted: ${totalSuccessful + totalFailed}`)
-    console.log(`  Successfully saved: ${totalSuccessful}`)
-    console.log(`  Failed: ${totalFailed}`)
-    
-    // Verify actual database count - use raw SQL for consistency
-    const finalCountResult = await prisma.$queryRaw`
-      SELECT COUNT(*) as count FROM book_simplifications WHERE book_id = ${BOOK_ID}
-    `
-    const finalCount = Number(finalCountResult[0].count)
-    const expectedTotal = totalChunks * CEFR_LEVELS.length
-    console.log(`\n✅ VERIFIED Database Count: ${finalCount}/${expectedTotal}`)
-    
-    if (finalCount === expectedTotal) {
       console.log('\n🎉 THE GREAT GATSBY FULLY PROCESSED!')
       console.log('All simplifications are saved in the database.')
     } else {
@@ -622,5 +309,4 @@
     console.error('Please start the dev server first: npm run dev (port 3000)')
     console.error('Error:', error.message)
     process.exit(1)
->>>>>>> 73f29a91
   })
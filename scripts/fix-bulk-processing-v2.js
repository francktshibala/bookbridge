--- conflicted
+++ resolved
@@ -2,13 +2,9 @@
 const prisma = new PrismaClient()
 
 // Configuration
-<<<<<<< HEAD
 const BOOK_ID = 'gutenberg-514' // Frankenstein
-=======
-const BOOK_ID = 'gutenberg-11' // Alice in Wonderland
->>>>>>> a455558a
 const CEFR_LEVELS = ['A1', 'A2', 'B1', 'B2', 'C1', 'C2']
-const BASE_URL = 'http://localhost:3006'
+const BASE_URL = 'http://localhost:3005'
 const BATCH_SIZE = 1 // Process only 1 at a time to avoid database issues
 const DELAY_BETWEEN_REQUESTS = 12000 // 12 seconds between requests (5 per minute to stay under rate limits)
 const MAX_RETRIES = 2
@@ -163,11 +159,7 @@
 }
 
 async function main() {
-<<<<<<< HEAD
   console.log('🚀 FIXED BULK PROCESSING FOR FRANKENSTEIN (v2)')
-=======
-  console.log('🚀 FIXED BULK PROCESSING FOR ALICE IN WONDERLAND (v2)')
->>>>>>> a455558a
   console.log('='*60)
   console.log('KEY FIXES:')
   console.log('  1. Respects chunk boundaries (0 to totalChunks-1)')
@@ -271,27 +263,16 @@
     console.log(`  Successfully saved: ${totalSuccessful}`)
     console.log(`  Failed: ${totalFailed}`)
     
-    // Verify actual database count
-<<<<<<< HEAD
-    const finalCount = await prisma.bookSimplification.count({
-      where: { bookId: BOOK_ID }
-    })
-    
-    const expectedTotal = totalChunks * CEFR_LEVELS.length
-    console.log(`\n✅ VERIFIED Database Count: ${finalCount}/${expectedTotal}`)
-    if (finalCount === expectedTotal) {
-      console.log('\n🎉 FRANKENSTEIN FULLY PROCESSED!')
-=======
+    // Verify actual database count - use raw SQL for consistency
     const finalCountResult = await prisma.$queryRaw`
       SELECT COUNT(*) as count FROM book_simplifications WHERE book_id = ${BOOK_ID}
     `
     const finalCount = Number(finalCountResult[0].count)
-    const expectedTotal = 67 * CEFR_LEVELS.length // Alice in Wonderland has 67 chunks
+    const expectedTotal = totalChunks * CEFR_LEVELS.length
     console.log(`\n✅ VERIFIED Database Count: ${finalCount}/${expectedTotal}`)
     
     if (finalCount === expectedTotal) {
-      console.log('\n🎉 ALICE IN WONDERLAND FULLY PROCESSED!')
->>>>>>> a455558a
+      console.log('\n🎉 FRANKENSTEIN FULLY PROCESSED!')
       console.log('All simplifications are saved in the database.')
     } else {
       console.log(`\n⏳ Still missing ${expectedTotal - finalCount} simplifications.`)
@@ -313,10 +294,10 @@
 }
 
 // Check if server is running by testing the actual API endpoint
-fetch(`${BASE_URL}/api/books/gutenberg-11/content-fast`)
+fetch(`${BASE_URL}/api/books/${BOOK_ID}/content-fast`)
   .then(response => {
     if (response.ok) {
-      console.log('✅ Server is running on port 3006')
+      console.log('✅ Server is running on port 3005')
       console.log('Starting fixed bulk processing v2...\n')
       main()
     } else {
@@ -324,8 +305,8 @@
     }
   })
   .catch((error) => {
-    console.error('❌ Server is not running on port 3006 or API is not accessible')
-    console.error('Please start the dev server first: PORT=3006 npm run dev')
+    console.error('❌ Server is not running on port 3005 or API is not accessible')
+    console.error('Please start the dev server first: PORT=3005 npm run dev')
     console.error('Error:', error.message)
     process.exit(1)
   })
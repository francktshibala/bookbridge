<<<<<<< HEAD
import { NextRequest, NextResponse } from 'next/server';
import OpenAI from 'openai';

export async function POST(request: NextRequest) {
  const startTime = Date.now();
  
  try {
    const body = await request.json();
    const { text, voice = 'alloy', speed = 1.0 } = body;
    
    // Validate required fields
    if (!text || typeof text !== 'string') {
      console.error('Invalid text parameter:', text);
      return NextResponse.json({ error: 'Text parameter is required and must be a string' }, { status: 400 });
    }
    
    // Validate text length (OpenAI has a 4096 character limit)
    if (text.length > 4000) {
      console.error('Text too long:', text.length, 'characters');
      return NextResponse.json({ error: 'Text must be less than 4000 characters' }, { status: 400 });
    }
    
    if (!process.env.OPENAI_API_KEY) {
      console.error('OpenAI API key not configured');
      return NextResponse.json({ error: 'OpenAI API key not configured' }, { status: 500 });
    }
    
    console.log('OpenAI TTS request:', {
      voice,
      textLength: text.length,
      speed,
      timestamp: new Date().toISOString()
    });

    const openai = new OpenAI({
      apiKey: process.env.OPENAI_API_KEY,
    });

    const mp3 = await openai.audio.speech.create({
      model: 'tts-1',
      voice: voice as 'alloy' | 'echo' | 'fable' | 'onyx' | 'nova' | 'shimmer',
      input: text,
      speed: speed,
    });

    const buffer = Buffer.from(await mp3.arrayBuffer());
    
    const processingTime = Date.now() - startTime;
    console.log(`OpenAI TTS completed in ${processingTime}ms`);
    
    return new NextResponse(buffer, {
      headers: {
        'Content-Type': 'audio/mpeg',
        'Cache-Control': 'public, max-age=3600',
        'X-Processing-Time': processingTime.toString(),
      },
    });
  } catch (error: any) {
    const processingTime = Date.now() - startTime;
    console.error('OpenAI TTS error:', error);
    console.error(`Failed after ${processingTime}ms`);
    
    // Handle specific OpenAI errors
    if (error?.status === 429) {
      return NextResponse.json({ 
        error: 'Rate limit exceeded. Please try again later.',
        details: 'OpenAI API rate limit reached' 
      }, { status: 429 });
    }
    
    if (error?.status === 401) {
      return NextResponse.json({ 
        error: 'API authentication failed',
        details: 'Invalid OpenAI API key' 
      }, { status: 401 });
    }
    
    return NextResponse.json({ 
      error: 'Failed to generate speech',
      details: error.message || 'Unknown error occurred',
      status: error?.status || 500
    }, { status: 500 });
  }
=======
import { NextRequest, NextResponse } from 'next/server';
import OpenAI from 'openai';

export async function POST(request: NextRequest) {
  const startTime = Date.now();
  
  try {
    const body = await request.json();
    const { text, voice = 'alloy', speed = 1.0 } = body;
    
    // Validate required fields
    if (!text || typeof text !== 'string') {
      console.error('Invalid text parameter:', text);
      return NextResponse.json({ error: 'Text parameter is required and must be a string' }, { status: 400 });
    }
    
    // Validate text length (OpenAI has a 4096 character limit)
    if (text.length > 4000) {
      console.error('Text too long:', text.length, 'characters');
      return NextResponse.json({ error: 'Text must be less than 4000 characters' }, { status: 400 });
    }
    
    if (!process.env.OPENAI_API_KEY) {
      console.error('OpenAI API key not configured');
      return NextResponse.json({ error: 'OpenAI API key not configured' }, { status: 500 });
    }
    
    console.log('OpenAI TTS request:', {
      voice,
      textLength: text.length,
      speed,
      timestamp: new Date().toISOString()
    });

    // Check if OpenAI is properly imported
    if (!OpenAI) {
      console.error('OpenAI class not available');
      return NextResponse.json({ error: 'OpenAI module not loaded' }, { status: 500 });
    }

    console.log('Creating OpenAI instance...');
    const openai = new OpenAI({
      apiKey: process.env.OPENAI_API_KEY,
    });
    console.log('OpenAI instance created successfully');

    const mp3 = await openai.audio.speech.create({
      model: 'tts-1',
      voice: voice as 'alloy' | 'echo' | 'fable' | 'onyx' | 'nova' | 'shimmer',
      input: text,
      speed: speed,
    });

    const buffer = Buffer.from(await mp3.arrayBuffer());
    
    const processingTime = Date.now() - startTime;
    console.log(`OpenAI TTS completed in ${processingTime}ms`);
    
    return new NextResponse(buffer, {
      headers: {
        'Content-Type': 'audio/mpeg',
        'Cache-Control': 'public, max-age=3600',
        'X-Processing-Time': processingTime.toString(),
      },
    });
  } catch (error: any) {
    const processingTime = Date.now() - startTime;
    console.error('OpenAI TTS error:', error);
    console.error(`Failed after ${processingTime}ms`);
    
    // Handle specific OpenAI errors
    if (error?.status === 429) {
      return NextResponse.json({ 
        error: 'Rate limit exceeded. Please try again later.',
        details: 'OpenAI API rate limit reached' 
      }, { status: 429 });
    }
    
    if (error?.status === 401) {
      return NextResponse.json({ 
        error: 'API authentication failed',
        details: 'Invalid OpenAI API key' 
      }, { status: 401 });
    }
    
    return NextResponse.json({ 
      error: 'Failed to generate speech',
      details: error.message || 'Unknown error occurred',
      status: error?.status || 500
    }, { status: 500 });
  }
>>>>>>> deb91b72
}<|MERGE_RESOLUTION|>--- conflicted
+++ resolved
@@ -1,88 +1,3 @@
-<<<<<<< HEAD
-import { NextRequest, NextResponse } from 'next/server';
-import OpenAI from 'openai';
-
-export async function POST(request: NextRequest) {
-  const startTime = Date.now();
-  
-  try {
-    const body = await request.json();
-    const { text, voice = 'alloy', speed = 1.0 } = body;
-    
-    // Validate required fields
-    if (!text || typeof text !== 'string') {
-      console.error('Invalid text parameter:', text);
-      return NextResponse.json({ error: 'Text parameter is required and must be a string' }, { status: 400 });
-    }
-    
-    // Validate text length (OpenAI has a 4096 character limit)
-    if (text.length > 4000) {
-      console.error('Text too long:', text.length, 'characters');
-      return NextResponse.json({ error: 'Text must be less than 4000 characters' }, { status: 400 });
-    }
-    
-    if (!process.env.OPENAI_API_KEY) {
-      console.error('OpenAI API key not configured');
-      return NextResponse.json({ error: 'OpenAI API key not configured' }, { status: 500 });
-    }
-    
-    console.log('OpenAI TTS request:', {
-      voice,
-      textLength: text.length,
-      speed,
-      timestamp: new Date().toISOString()
-    });
-
-    const openai = new OpenAI({
-      apiKey: process.env.OPENAI_API_KEY,
-    });
-
-    const mp3 = await openai.audio.speech.create({
-      model: 'tts-1',
-      voice: voice as 'alloy' | 'echo' | 'fable' | 'onyx' | 'nova' | 'shimmer',
-      input: text,
-      speed: speed,
-    });
-
-    const buffer = Buffer.from(await mp3.arrayBuffer());
-    
-    const processingTime = Date.now() - startTime;
-    console.log(`OpenAI TTS completed in ${processingTime}ms`);
-    
-    return new NextResponse(buffer, {
-      headers: {
-        'Content-Type': 'audio/mpeg',
-        'Cache-Control': 'public, max-age=3600',
-        'X-Processing-Time': processingTime.toString(),
-      },
-    });
-  } catch (error: any) {
-    const processingTime = Date.now() - startTime;
-    console.error('OpenAI TTS error:', error);
-    console.error(`Failed after ${processingTime}ms`);
-    
-    // Handle specific OpenAI errors
-    if (error?.status === 429) {
-      return NextResponse.json({ 
-        error: 'Rate limit exceeded. Please try again later.',
-        details: 'OpenAI API rate limit reached' 
-      }, { status: 429 });
-    }
-    
-    if (error?.status === 401) {
-      return NextResponse.json({ 
-        error: 'API authentication failed',
-        details: 'Invalid OpenAI API key' 
-      }, { status: 401 });
-    }
-    
-    return NextResponse.json({ 
-      error: 'Failed to generate speech',
-      details: error.message || 'Unknown error occurred',
-      status: error?.status || 500
-    }, { status: 500 });
-  }
-=======
 import { NextRequest, NextResponse } from 'next/server';
 import OpenAI from 'openai';
 
@@ -174,5 +89,4 @@
       status: error?.status || 500
     }, { status: 500 });
   }
->>>>>>> deb91b72
 }
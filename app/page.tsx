<<<<<<< HEAD
'use client';

import React from 'react';
import { motion } from 'framer-motion';

export default function HomePage() {
  return (
    <div className="page-container magical-bg min-h-screen" style={{ backgroundColor: '#0f172a', color: '#ffffff' }}>
      <div className="page-content" style={{ 
        padding: '4rem 2rem', 
        maxWidth: '1200px', 
        margin: '0 auto',
        display: 'flex',
        flexDirection: 'column',
        alignItems: 'center',
        gap: '1rem'
      }}>
        {/* Hero Section */}
        <motion.section 
          initial={{ opacity: 0, y: 30 }}
          animate={{ opacity: 1, y: 0 }}
          transition={{ duration: 0.6, ease: "easeOut" }}
          aria-labelledby="welcome-heading" 
          className="page-header"
          style={{ marginBottom: '0.5rem' }}
        >
          <motion.h1 
            id="welcome-heading"
            initial={{ opacity: 0, y: 20 }}
            animate={{ opacity: 1, y: 0 }}
            transition={{ delay: 0.2, duration: 0.6 }}
            className="text-gradient hero-title"
          >
            Welcome to BookBridge
          </motion.h1>
          
          <motion.p 
            initial={{ opacity: 0, y: 20 }}
            animate={{ opacity: 1, y: 0 }}
            transition={{ delay: 0.4, duration: 0.6 }}
            className="hero-subtitle"
            style={{ color: '#f7fafc', marginBottom: '0' }}
          >
            Your accessible AI-powered companion for understanding books. Designed with WCAG 2.1 AA compliance 
            for students with disabilities.
          </motion.p>
        </motion.section>

        {/* Features Section */}
        <motion.section 
          initial={{ opacity: 0, y: 30 }}
          animate={{ opacity: 1, y: 0 }}
          transition={{ delay: 0.6, duration: 0.6 }}
          aria-labelledby="features-heading" 
          className="w-full"
          style={{ maxWidth: '1000px' }}
        >
          <h2 id="features-heading" className="text-gradient page-title text-center" style={{ marginBottom: '2rem' }}>
            Key Features
          </h2>
          
          <div className="features-grid">
            {[
              "AI-Powered Literary Analysis",
              "100% WCAG 2.1 AA Accessibility", 
              "20M+ Books from Multiple Sources",
              "Premium Voice & TTS Features"
            ].map((feature, index) => {
              const icons = ["🤖", "♿", "📚", "🎙️"];
              const descriptions = [
                "Advanced multi-agent system for deep book understanding and Socratic dialogue",
                "Complete accessibility compliance designed for students with disabilities",
                "Access books from Project Gutenberg, Open Library, Google Books, and more",
                "High-quality text-to-speech with ElevenLabs and OpenAI voice options"
              ];
              
              return (
              <motion.div
                key={index}
                initial={{ opacity: 0, y: 20 }}
                animate={{ opacity: 1, y: 0 }}
                transition={{ delay: 0.8 + index * 0.1, duration: 0.5 }}
                className="group feature-card"
                style={{
                  backgroundColor: '#334155',
                  borderColor: '#475569'
                }}
              >
                {/* Top section with icon */}
                <div className="text-center mb-6">
                  <motion.div 
                    whileHover={{ 
                      scale: 1.2, 
                      rotate: 10,
                      transition: { 
                        type: "spring",
                        stiffness: 400,
                        damping: 10
                      }
                    }}
                    className="w-20 h-20 rounded-3xl flex items-center justify-center text-4xl transition-all duration-300 mx-auto mb-4"
                    style={{
                      background: 'linear-gradient(135deg, var(--brand-primary) 0%, var(--brand-secondary) 100%)',
                      boxShadow: '0 4px 12px rgba(102, 126, 234, 0.4), 0 8px 24px rgba(102, 126, 234, 0.2)'
                    }}
                    aria-hidden="true"
                  >
                    <span className="text-white">{icons[index]}</span>
                  </motion.div>
                  
                  <h3 className="font-bold leading-tight mb-4 transition-colors duration-300" 
                      style={{ 
                        color: '#ffffff',
                        fontSize: 'var(--text-2xl)'
                      }}>
                    {feature}
                  </h3>
                </div>
                
                {/* Description section */}
                <div className="text-center">
                  <p className="leading-relaxed" style={{ 
                    color: '#e2e8f0',
                    fontSize: 'var(--text-lg)'
                  }}>
                    {descriptions[index]}
                  </p>
                </div>
              </motion.div>
            );
            })}
          </div>
        </motion.section>

        {/* CTA Section - Balanced with features grid */}
        <motion.section 
          initial={{ opacity: 0, y: 30 }}
          animate={{ opacity: 1, y: 0 }}
          transition={{ delay: 1.3, duration: 0.6 }}
          aria-labelledby="cta-heading"
          className="p-12 text-center rounded-2xl border mx-auto"
          style={{
            backgroundColor: '#334155',
            borderColor: '#475569',
            boxShadow: '0 4px 6px rgba(0, 0, 0, 0.2), 0 10px 20px rgba(0, 0, 0, 0.3)',
            maxWidth: '1000px',
            width: '100%'
          }}
        >
          <h3 id="cta-heading" className="font-bold mb-6" style={{ 
            color: '#ffffff',
            fontSize: 'var(--text-3xl)'
          }}>
            Get Started
          </h3>
          
          <p className="font-medium max-w-2xl mx-auto mb-12" style={{ 
            color: '#e2e8f0',
            fontSize: 'var(--text-xl)',
            lineHeight: '1.6'
          }}>
            Upload a public domain book or select from our library to begin your accessible reading experience.
          </p>
          
          <motion.div 
            initial={{ opacity: 0, y: 20 }}
            animate={{ opacity: 1, y: 0 }}
            transition={{ delay: 1.5, duration: 0.5 }}
            className="flex gap-8 justify-center flex-wrap"
          >
            <motion.a 
              href="/upload"
              whileHover={{ 
                y: -2,
                transition: { duration: 0.2 }
              }}
              whileTap={{ scale: 0.98 }}
              aria-label="Upload a public domain book"
              className="btn btn-secondary inline-flex items-center gap-3 px-10 py-5 font-semibold"
              style={{ fontSize: 'var(--text-lg)', marginBottom: '2rem', textDecoration: 'none' }}
            >
              📚 Upload Book
            </motion.a>
            
            <motion.a 
              href="/library"
              whileHover={{ 
                y: -3,
                transition: { duration: 0.2 }
              }}
              whileTap={{ scale: 0.95 }}
              aria-label="Browse our book library"
              className="btn btn-brand inline-flex items-center gap-3 px-10 py-5 font-semibold"
              style={{ fontSize: 'var(--text-lg)', marginBottom: '2rem', textDecoration: 'none' }}
            >
              🔍 Browse Library
            </motion.a>
          </motion.div>
        </motion.section>
      </div>
    </div>
  );
=======
'use client';

import React, { useState } from 'react';
import { motion } from 'framer-motion';
import { EnhancedBooksGrid } from '@/components/ui/EnhancedBooksGrid';

export default function HomePage() {
  const [selectedLevel, setSelectedLevel] = useState('B1');
  const cefrLevels = ['A1', 'A2', 'B1', 'B2', 'C1', 'C2'];
  
  const sampleTexts = {
    A1: "Elizabeth is a young woman. She meets Mr. Darcy. He is rich but proud.",
    A2: "Elizabeth Bennet is a smart young woman. She meets Mr. Darcy at a party. He seems proud and unfriendly.",
    B1: "Elizabeth Bennet is an intelligent young woman from a middle-class family. When she meets the wealthy Mr. Darcy, she finds him arrogant and dismissive.",
    B2: "Elizabeth Bennet, a spirited and perceptive young woman, encounters the aristocratic Mr. Darcy at a social gathering, where his apparent pride and disdain immediately prejudice her against him.",
    C1: "Elizabeth Bennet, whose lively intelligence and independent spirit distinguish her from her contemporaries, finds herself profoundly antipathetic toward the enigmatic Mr. Darcy following their initial encounter.",
    C2: "Elizabeth Bennet, possessed of a penetrating wit and an unwavering moral compass that renders her peculiarly resistant to the superficial allurements of society, experiences an immediate and visceral aversion to the ostensibly supercilious Mr. Darcy."
  };
  

  return (
    <div className="page-container magical-bg min-h-screen" style={{ 
      background: 'linear-gradient(180deg, #0f172a 0%, #1e293b 50%, #0f172a 100%)', 
      color: '#ffffff',
      position: 'relative'
    }}>
      <div className="page-content" style={{ 
        padding: '4rem 2rem', 
        maxWidth: '1200px', 
        margin: '0 auto',
        display: 'flex',
        flexDirection: 'column',
        alignItems: 'center',
        gap: '2.5rem'
      }}>
        {/* Hero Section */}
        <motion.section 
          initial={{ opacity: 0, y: 30 }}
          animate={{ opacity: 1, y: 0 }}
          transition={{ duration: 0.6, ease: "easeOut" }}
          aria-labelledby="welcome-heading" 
          className="page-header text-center"
          style={{ marginBottom: '2rem' }}
        >
          <motion.h1 
            id="welcome-heading"
            initial={{ opacity: 0, y: 20 }}
            animate={{ opacity: 1, y: 0 }}
            transition={{ delay: 0.2, duration: 0.6 }}
            className="text-gradient hero-title"
            style={{ fontSize: '3.5rem', marginBottom: '1.5rem' }}
          >
            Read Classic Literature at Your English Level
          </motion.h1>
          
          <motion.p 
            initial={{ opacity: 0, y: 20 }}
            animate={{ opacity: 1, y: 0 }}
            transition={{ delay: 0.4, duration: 0.6 }}
            className="hero-subtitle"
            style={{ 
              color: '#94a3b8', 
              marginBottom: '3rem', 
              fontSize: '1.125rem', 
              maxWidth: '800px', 
              margin: '0 auto 3rem auto',
              lineHeight: '1.6'
            }}
          >
            AI-powered text simplification • Word-by-word audio • Vocabulary learning
          </motion.p>

          {/* CEFR Level Selector */}
          <motion.div
            initial={{ opacity: 0, y: 20 }}
            animate={{ opacity: 1, y: 0 }}
            transition={{ delay: 0.6, duration: 0.6 }}
            className="flex flex-wrap justify-center gap-3 mb-8"
          >
            {cefrLevels.map((level, index) => (
              <motion.button
                key={level}
                initial={{ opacity: 0, scale: 0.8 }}
                animate={{ opacity: 1, scale: 1 }}
                transition={{ delay: 0.8 + index * 0.1, duration: 0.4 }}
                whileHover={{ scale: 1.05 }}
                whileTap={{ scale: 0.95 }}
                onClick={() => setSelectedLevel(level)}
                className="cefr-level-button"
                style={{
                  width: '60px',
                  height: '60px',
                  borderRadius: '50%',
                  background: selectedLevel === level 
                    ? 'linear-gradient(135deg, #10b981 0%, #059669 100%)'
                    : 'linear-gradient(135deg, #667eea 0%, #764ba2 100%)',
                  border: 'none',
                  color: 'white',
                  fontSize: '16px',
                  fontWeight: '600',
                  cursor: 'pointer',
                  transition: 'all 0.3s ease',
                  boxShadow: selectedLevel === level
                    ? '0 4px 12px rgba(16, 185, 129, 0.4)'
                    : '0 4px 12px rgba(102, 126, 234, 0.4)'
                }}
              >
                {level}
              </motion.button>
            ))}
          </motion.div>

          {/* Sample Text Demo */}
          <motion.div
            initial={{ opacity: 0, y: 20 }}
            animate={{ opacity: 1, y: 0 }}
            transition={{ delay: 0.9, duration: 0.6 }}
            style={{
              backgroundColor: '#1e293b',
              borderRadius: '16px',
              padding: '1.5rem 2rem',
              marginBottom: '1.5rem',
              border: '1px solid #334155',
              background: 'linear-gradient(135deg, #1e293b 0%, #0f172a 100%)',
              maxWidth: '900px',
              width: '100%',
              boxShadow: '0 8px 32px rgba(0, 0, 0, 0.3)',
              margin: '0 auto 1.5rem auto',
              display: 'flex',
              flexDirection: 'column',
              alignItems: 'center',
              justifyContent: 'center'
            }}
          >
            <div style={{
              textAlign: 'center',
              marginBottom: '1rem'
            }}>
              <span style={{
                fontSize: '0.875rem',
                fontWeight: '600',
                color: '#10b981',
                textTransform: 'uppercase',
                letterSpacing: '0.05em'
              }}>
                {selectedLevel} Level Example
              </span>
            </div>
            <motion.p
              key={selectedLevel}
              initial={{ opacity: 0, y: 10 }}
              animate={{ opacity: 1, y: 0 }}
              transition={{ duration: 0.3 }}
              style={{
                fontSize: '1.125rem',
                lineHeight: '1.7',
                color: '#f1f5f9',
                textAlign: 'center',
                fontStyle: 'italic',
                margin: '0 auto',
                maxWidth: '800px'
              }}
            >
              "{sampleTexts[selectedLevel as keyof typeof sampleTexts]}"
            </motion.p>
            <div style={{
              textAlign: 'center',
              marginTop: '1rem',
              fontSize: '0.875rem',
              color: '#64748b'
            }}>
              From Pride and Prejudice
            </div>
          </motion.div>

          {/* Action Buttons */}
          <motion.div
            initial={{ opacity: 0, y: 20 }}
            animate={{ opacity: 1, y: 0 }}
            transition={{ delay: 1.0, duration: 0.6 }}
            className="flex gap-6 justify-center flex-wrap"
          >
            <motion.a 
              href="/library/gutenberg-1342/read"
              whileHover={{ y: -3 }}
              whileTap={{ scale: 0.95 }}
              className="btn btn-brand inline-flex items-center gap-3 px-8 py-4 font-semibold"
              style={{ 
                fontSize: '1.125rem', 
                textDecoration: 'none',
                borderRadius: '12px'
              }}
            >
              Start Reading Pride & Prejudice
            </motion.a>
            
            <motion.a 
              href="#level-assessment"
              whileHover={{ y: -2 }}
              whileTap={{ scale: 0.98 }}
              className="btn btn-secondary inline-flex items-center gap-3 px-8 py-4 font-semibold"
              style={{ 
                fontSize: '1.125rem', 
                textDecoration: 'none',
                borderRadius: '12px',
                background: 'transparent',
                border: '2px solid #667eea',
                color: '#667eea'
              }}
            >
              Take Level Assessment
            </motion.a>
          </motion.div>
        </motion.section>

        {/* Enhanced Books Grid */}
        <motion.section
          initial={{ opacity: 0, y: 30 }}
          animate={{ opacity: 1, y: 0 }}
          transition={{ delay: 1.2, duration: 0.6 }}
          className="w-full"
        >
          <EnhancedBooksGrid books={['gutenberg-1342', 'gutenberg-1513', 'gutenberg-11']} />
        </motion.section>


        {/* How ESL Reading Works */}
        <motion.section
          initial={{ opacity: 0, y: 30 }}
          animate={{ opacity: 1, y: 0 }}
          transition={{ delay: 2.0, duration: 0.6 }}
          className="w-full"
          style={{ 
            marginTop: '3rem',
            maxWidth: '1200px',
            margin: '3rem auto 0 auto',
            padding: '0 2rem'
          }}
        >
          <div style={{ textAlign: 'center', marginBottom: '2rem' }}>
            <h2 style={{
              fontSize: '2rem',
              fontWeight: 'bold',
              background: 'linear-gradient(135deg, #667eea 0%, #764ba2 100%)',
              WebkitBackgroundClip: 'text',
              WebkitTextFillColor: 'transparent',
              backgroundClip: 'text',
              marginBottom: '0.5rem'
            }}>
              How It Works
            </h2>
            <p style={{ color: '#94a3b8', fontSize: '1.125rem' }}>
              Three simple steps to start reading at your level
            </p>
          </div>

          {/* Single horizontal row for steps */}
          <div style={{
            display: 'flex',
            justifyContent: 'center',
            alignItems: 'stretch',
            gap: '2rem',
            maxWidth: '900px',
            margin: '0 auto',
            flexWrap: 'wrap'
          }}>
              {/* Step 1 */}
              <motion.div
                initial={{ opacity: 0, y: 20 }}
                animate={{ opacity: 1, y: 0 }}
                transition={{ delay: 2.2, duration: 0.5 }}
                whileHover={{ y: -4, transition: { duration: 0.2 } }}
                style={{ 
                  textAlign: 'center',
                  position: 'relative',
                  background: 'rgba(30, 41, 59, 0.8)',
                  border: '1px solid #334155',
                  borderRadius: '12px',
                  padding: '1.5rem 1rem',
                  cursor: 'pointer',
                  transition: 'all 0.3s ease',
                  flex: '1',
                  minWidth: '250px',
                  maxWidth: '280px'
                }}
                onMouseEnter={(e) => {
                  e.currentTarget.style.borderColor = '#10b981';
                  e.currentTarget.style.boxShadow = '0 12px 40px rgba(16, 185, 129, 0.3)';
                }}
                onMouseLeave={(e) => {
                  e.currentTarget.style.borderColor = '#334155';
                  e.currentTarget.style.boxShadow = 'none';
                }}
              >
                {/* Step number */}
                <div style={{
                  position: 'absolute',
                  top: '-12px',
                  left: '50%',
                  transform: 'translateX(-50%)',
                  width: '24px',
                  height: '24px',
                  background: '#10b981',
                  borderRadius: '50%',
                  display: 'flex',
                  alignItems: 'center',
                  justifyContent: 'center',
                  fontSize: '12px',
                  fontWeight: 'bold',
                  color: 'white'
                }}>
                  1
                </div>
                
                <div style={{
                  width: '40px',
                  height: '40px',
                  borderRadius: '50%',
                  background: 'linear-gradient(135deg, #10b981 0%, #059669 100%)',
                  display: 'flex',
                  alignItems: 'center',
                  justifyContent: 'center',
                  margin: '0 auto 0.75rem auto',
                  fontSize: '1.5rem',
                  boxShadow: '0 4px 16px rgba(16, 185, 129, 0.3)'
                }}>
                  📚
                </div>
                <h3 style={{
                  fontSize: '1.25rem',
                  fontWeight: 'bold',
                  color: '#ffffff',
                  marginBottom: '0.5rem'
                }}>
                  Choose Your Level
                </h3>
                <p style={{
                  color: '#94a3b8',
                  lineHeight: '1.5',
                  marginBottom: '0.75rem',
                  fontSize: '0.9rem'
                }}>
                  Select A1-C2 level for automatic text simplification
                </p>
                {/* Mini demo */}
                <div style={{ display: 'flex', gap: '8px', justifyContent: 'center' }}>
                  {['A1', 'B1', 'C1'].map(level => (
                    <span key={level} style={{
                      padding: '2px 8px',
                      borderRadius: '4px',
                      fontSize: '12px',
                      background: 'rgba(16, 185, 129, 0.2)',
                      color: '#10b981'
                    }}>
                      {level}
                    </span>
                  ))}
                </div>
              </motion.div>

              {/* Step 2 */}
              <motion.div
                initial={{ opacity: 0, y: 20 }}
                animate={{ opacity: 1, y: 0 }}
                transition={{ delay: 2.4, duration: 0.5 }}
                whileHover={{ y: -4, transition: { duration: 0.2 } }}
                style={{ 
                  textAlign: 'center',
                  position: 'relative',
                  background: 'rgba(30, 41, 59, 0.8)',
                  border: '1px solid #334155',
                  borderRadius: '12px',
                  padding: '1.5rem 1rem',
                  cursor: 'pointer',
                  transition: 'all 0.3s ease',
                  flex: '1',
                  minWidth: '250px',
                  maxWidth: '280px'
                }}
                onMouseEnter={(e) => {
                  e.currentTarget.style.borderColor = '#3b82f6';
                  e.currentTarget.style.boxShadow = '0 12px 40px rgba(59, 130, 246, 0.3)';
                }}
                onMouseLeave={(e) => {
                  e.currentTarget.style.borderColor = '#334155';
                  e.currentTarget.style.boxShadow = 'none';
                }}
              >
                {/* Step number */}
                <div style={{
                  position: 'absolute',
                  top: '-12px',
                  left: '50%',
                  transform: 'translateX(-50%)',
                  width: '24px',
                  height: '24px',
                  background: '#3b82f6',
                  borderRadius: '50%',
                  display: 'flex',
                  alignItems: 'center',
                  justifyContent: 'center',
                  fontSize: '12px',
                  fontWeight: 'bold',
                  color: 'white'
                }}>
                  2
                </div>
                
                <div style={{
                  width: '40px',
                  height: '40px',
                  borderRadius: '50%',
                  background: 'linear-gradient(135deg, #3b82f6 0%, #2563eb 100%)',
                  display: 'flex',
                  alignItems: 'center',
                  justifyContent: 'center',
                  margin: '0 auto 0.75rem auto',
                  fontSize: '1.5rem',
                  boxShadow: '0 4px 16px rgba(59, 130, 246, 0.3)'
                }}>
                  🎧
                </div>
                <h3 style={{
                  fontSize: '1.25rem',
                  fontWeight: 'bold',
                  color: '#ffffff',
                  marginBottom: '0.5rem'
                }}>
                  Listen & Read
                </h3>
                <p style={{
                  color: '#94a3b8',
                  lineHeight: '1.5',
                  marginBottom: '0.75rem',
                  fontSize: '0.9rem'
                }}>
                  Word-by-word highlighting with premium voices
                </p>
                {/* Mini demo */}
                <div style={{
                  background: 'rgba(59, 130, 246, 0.1)',
                  padding: '8px 12px',
                  borderRadius: '8px',
                  fontSize: '12px',
                  color: '#3b82f6'
                }}>
                  <span style={{ background: 'rgba(59, 130, 246, 0.3)', padding: '2px 4px', borderRadius: '2px' }}>Word</span> highlighting demo
                </div>
              </motion.div>

              {/* Step 3 */}
              <motion.div
                initial={{ opacity: 0, y: 20 }}
                animate={{ opacity: 1, y: 0 }}
                transition={{ delay: 2.6, duration: 0.5 }}
                whileHover={{ y: -4, transition: { duration: 0.2 } }}
                style={{ 
                  textAlign: 'center',
                  position: 'relative',
                  background: 'rgba(30, 41, 59, 0.8)',
                  border: '1px solid #334155',
                  borderRadius: '12px',
                  padding: '1.5rem 1rem',
                  cursor: 'pointer',
                  transition: 'all 0.3s ease',
                  flex: '1',
                  minWidth: '250px',
                  maxWidth: '280px'
                }}
                onMouseEnter={(e) => {
                  e.currentTarget.style.borderColor = '#8b5cf6';
                  e.currentTarget.style.boxShadow = '0 12px 40px rgba(139, 92, 246, 0.3)';
                }}
                onMouseLeave={(e) => {
                  e.currentTarget.style.borderColor = '#334155';
                  e.currentTarget.style.boxShadow = 'none';
                }}
              >
                {/* Step number */}
                <div style={{
                  position: 'absolute',
                  top: '-12px',
                  left: '50%',
                  transform: 'translateX(-50%)',
                  width: '24px',
                  height: '24px',
                  background: '#8b5cf6',
                  borderRadius: '50%',
                  display: 'flex',
                  alignItems: 'center',
                  justifyContent: 'center',
                  fontSize: '12px',
                  fontWeight: 'bold',
                  color: 'white'
                }}>
                  3
                </div>
                
                <div style={{
                  width: '40px',
                  height: '40px',
                  borderRadius: '50%',
                  background: 'linear-gradient(135deg, #8b5cf6 0%, #7c3aed 100%)',
                  display: 'flex',
                  alignItems: 'center',
                  justifyContent: 'center',
                  margin: '0 auto 0.75rem auto',
                  fontSize: '1.5rem',
                  boxShadow: '0 4px 16px rgba(139, 92, 246, 0.3)'
                }}>
                  🤖
                </div>
                <h3 style={{
                  fontSize: '1.25rem',
                  fontWeight: 'bold',
                  color: '#ffffff',
                  marginBottom: '0.5rem'
                }}>
                  Ask AI Tutor
                </h3>
                <p style={{
                  color: '#94a3b8',
                  lineHeight: '1.5',
                  marginBottom: '0.75rem',
                  fontSize: '0.9rem'
                }}>
                  Get instant help with vocabulary and comprehension
                </p>
                {/* Mini demo */}
                <div style={{
                  fontSize: '12px',
                  color: '#8b5cf6'
                }}>
                  <a href="#ai-demo" style={{
                    color: '#8b5cf6',
                    textDecoration: 'none',
                    display: 'inline-flex',
                    alignItems: 'center',
                    gap: '4px'
                  }}>
                    Try it now →
                  </a>
                </div>
              </motion.div>
          </div>
        </motion.section>
      </div>
    </div>
  );
>>>>>>> deb91b72
}<|MERGE_RESOLUTION|>--- conflicted
+++ resolved
@@ -1,207 +1,3 @@
-<<<<<<< HEAD
-'use client';
-
-import React from 'react';
-import { motion } from 'framer-motion';
-
-export default function HomePage() {
-  return (
-    <div className="page-container magical-bg min-h-screen" style={{ backgroundColor: '#0f172a', color: '#ffffff' }}>
-      <div className="page-content" style={{ 
-        padding: '4rem 2rem', 
-        maxWidth: '1200px', 
-        margin: '0 auto',
-        display: 'flex',
-        flexDirection: 'column',
-        alignItems: 'center',
-        gap: '1rem'
-      }}>
-        {/* Hero Section */}
-        <motion.section 
-          initial={{ opacity: 0, y: 30 }}
-          animate={{ opacity: 1, y: 0 }}
-          transition={{ duration: 0.6, ease: "easeOut" }}
-          aria-labelledby="welcome-heading" 
-          className="page-header"
-          style={{ marginBottom: '0.5rem' }}
-        >
-          <motion.h1 
-            id="welcome-heading"
-            initial={{ opacity: 0, y: 20 }}
-            animate={{ opacity: 1, y: 0 }}
-            transition={{ delay: 0.2, duration: 0.6 }}
-            className="text-gradient hero-title"
-          >
-            Welcome to BookBridge
-          </motion.h1>
-          
-          <motion.p 
-            initial={{ opacity: 0, y: 20 }}
-            animate={{ opacity: 1, y: 0 }}
-            transition={{ delay: 0.4, duration: 0.6 }}
-            className="hero-subtitle"
-            style={{ color: '#f7fafc', marginBottom: '0' }}
-          >
-            Your accessible AI-powered companion for understanding books. Designed with WCAG 2.1 AA compliance 
-            for students with disabilities.
-          </motion.p>
-        </motion.section>
-
-        {/* Features Section */}
-        <motion.section 
-          initial={{ opacity: 0, y: 30 }}
-          animate={{ opacity: 1, y: 0 }}
-          transition={{ delay: 0.6, duration: 0.6 }}
-          aria-labelledby="features-heading" 
-          className="w-full"
-          style={{ maxWidth: '1000px' }}
-        >
-          <h2 id="features-heading" className="text-gradient page-title text-center" style={{ marginBottom: '2rem' }}>
-            Key Features
-          </h2>
-          
-          <div className="features-grid">
-            {[
-              "AI-Powered Literary Analysis",
-              "100% WCAG 2.1 AA Accessibility", 
-              "20M+ Books from Multiple Sources",
-              "Premium Voice & TTS Features"
-            ].map((feature, index) => {
-              const icons = ["🤖", "♿", "📚", "🎙️"];
-              const descriptions = [
-                "Advanced multi-agent system for deep book understanding and Socratic dialogue",
-                "Complete accessibility compliance designed for students with disabilities",
-                "Access books from Project Gutenberg, Open Library, Google Books, and more",
-                "High-quality text-to-speech with ElevenLabs and OpenAI voice options"
-              ];
-              
-              return (
-              <motion.div
-                key={index}
-                initial={{ opacity: 0, y: 20 }}
-                animate={{ opacity: 1, y: 0 }}
-                transition={{ delay: 0.8 + index * 0.1, duration: 0.5 }}
-                className="group feature-card"
-                style={{
-                  backgroundColor: '#334155',
-                  borderColor: '#475569'
-                }}
-              >
-                {/* Top section with icon */}
-                <div className="text-center mb-6">
-                  <motion.div 
-                    whileHover={{ 
-                      scale: 1.2, 
-                      rotate: 10,
-                      transition: { 
-                        type: "spring",
-                        stiffness: 400,
-                        damping: 10
-                      }
-                    }}
-                    className="w-20 h-20 rounded-3xl flex items-center justify-center text-4xl transition-all duration-300 mx-auto mb-4"
-                    style={{
-                      background: 'linear-gradient(135deg, var(--brand-primary) 0%, var(--brand-secondary) 100%)',
-                      boxShadow: '0 4px 12px rgba(102, 126, 234, 0.4), 0 8px 24px rgba(102, 126, 234, 0.2)'
-                    }}
-                    aria-hidden="true"
-                  >
-                    <span className="text-white">{icons[index]}</span>
-                  </motion.div>
-                  
-                  <h3 className="font-bold leading-tight mb-4 transition-colors duration-300" 
-                      style={{ 
-                        color: '#ffffff',
-                        fontSize: 'var(--text-2xl)'
-                      }}>
-                    {feature}
-                  </h3>
-                </div>
-                
-                {/* Description section */}
-                <div className="text-center">
-                  <p className="leading-relaxed" style={{ 
-                    color: '#e2e8f0',
-                    fontSize: 'var(--text-lg)'
-                  }}>
-                    {descriptions[index]}
-                  </p>
-                </div>
-              </motion.div>
-            );
-            })}
-          </div>
-        </motion.section>
-
-        {/* CTA Section - Balanced with features grid */}
-        <motion.section 
-          initial={{ opacity: 0, y: 30 }}
-          animate={{ opacity: 1, y: 0 }}
-          transition={{ delay: 1.3, duration: 0.6 }}
-          aria-labelledby="cta-heading"
-          className="p-12 text-center rounded-2xl border mx-auto"
-          style={{
-            backgroundColor: '#334155',
-            borderColor: '#475569',
-            boxShadow: '0 4px 6px rgba(0, 0, 0, 0.2), 0 10px 20px rgba(0, 0, 0, 0.3)',
-            maxWidth: '1000px',
-            width: '100%'
-          }}
-        >
-          <h3 id="cta-heading" className="font-bold mb-6" style={{ 
-            color: '#ffffff',
-            fontSize: 'var(--text-3xl)'
-          }}>
-            Get Started
-          </h3>
-          
-          <p className="font-medium max-w-2xl mx-auto mb-12" style={{ 
-            color: '#e2e8f0',
-            fontSize: 'var(--text-xl)',
-            lineHeight: '1.6'
-          }}>
-            Upload a public domain book or select from our library to begin your accessible reading experience.
-          </p>
-          
-          <motion.div 
-            initial={{ opacity: 0, y: 20 }}
-            animate={{ opacity: 1, y: 0 }}
-            transition={{ delay: 1.5, duration: 0.5 }}
-            className="flex gap-8 justify-center flex-wrap"
-          >
-            <motion.a 
-              href="/upload"
-              whileHover={{ 
-                y: -2,
-                transition: { duration: 0.2 }
-              }}
-              whileTap={{ scale: 0.98 }}
-              aria-label="Upload a public domain book"
-              className="btn btn-secondary inline-flex items-center gap-3 px-10 py-5 font-semibold"
-              style={{ fontSize: 'var(--text-lg)', marginBottom: '2rem', textDecoration: 'none' }}
-            >
-              📚 Upload Book
-            </motion.a>
-            
-            <motion.a 
-              href="/library"
-              whileHover={{ 
-                y: -3,
-                transition: { duration: 0.2 }
-              }}
-              whileTap={{ scale: 0.95 }}
-              aria-label="Browse our book library"
-              className="btn btn-brand inline-flex items-center gap-3 px-10 py-5 font-semibold"
-              style={{ fontSize: 'var(--text-lg)', marginBottom: '2rem', textDecoration: 'none' }}
-            >
-              🔍 Browse Library
-            </motion.a>
-          </motion.div>
-        </motion.section>
-      </div>
-    </div>
-  );
-=======
 'use client';
 
 import React, { useState } from 'react';
@@ -751,5 +547,4 @@
       </div>
     </div>
   );
->>>>>>> deb91b72
 }